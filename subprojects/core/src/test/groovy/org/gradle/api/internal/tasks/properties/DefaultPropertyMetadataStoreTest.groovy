/*
 * Copyright 2017 the original author or authors.
 *
 * Licensed under the Apache License, Version 2.0 (the "License");
 * you may not use this file except in compliance with the License.
 * You may obtain a copy of the License at
 *
 *      http://www.apache.org/licenses/LICENSE-2.0
 *
 * Unless required by applicable law or agreed to in writing, software
 * distributed under the License is distributed on an "AS IS" BASIS,
 * WITHOUT WARRANTIES OR CONDITIONS OF ANY KIND, either express or implied.
 * See the License for the specific language governing permissions and
 * limitations under the License.
 */

package org.gradle.api.internal.tasks.properties

import org.gradle.api.DefaultTask
import org.gradle.api.file.FileCollection
import org.gradle.api.internal.project.taskfactory.SearchPath
import org.gradle.api.internal.tasks.PropertySpecFactory
import org.gradle.api.internal.tasks.properties.annotations.ClasspathPropertyAnnotationHandler
import org.gradle.api.internal.tasks.properties.annotations.CompileClasspathPropertyAnnotationHandler
import org.gradle.api.internal.tasks.properties.annotations.InputDirectoryPropertyAnnotationHandler
import org.gradle.api.internal.tasks.properties.annotations.InputFilePropertyAnnotationHandler
import org.gradle.api.internal.tasks.properties.annotations.InputFilesPropertyAnnotationHandler
import org.gradle.api.internal.tasks.properties.annotations.NoOpPropertyAnnotationHandler
import org.gradle.api.internal.tasks.properties.annotations.OutputDirectoriesPropertyAnnotationHandler
import org.gradle.api.internal.tasks.properties.annotations.OutputDirectoryPropertyAnnotationHandler
import org.gradle.api.internal.tasks.properties.annotations.OutputFilePropertyAnnotationHandler
import org.gradle.api.internal.tasks.properties.annotations.OutputFilesPropertyAnnotationHandler
import org.gradle.api.internal.tasks.properties.annotations.PropertyAnnotationHandler
import org.gradle.api.tasks.Classpath
import org.gradle.api.tasks.CompileClasspath
import org.gradle.api.tasks.Console
import org.gradle.api.tasks.Input
import org.gradle.api.tasks.InputDirectory
import org.gradle.api.tasks.InputFile
import org.gradle.api.tasks.InputFiles
import org.gradle.api.tasks.Internal
import org.gradle.api.tasks.OutputDirectories
import org.gradle.api.tasks.OutputDirectory
import org.gradle.api.tasks.OutputFile
import org.gradle.api.tasks.OutputFiles
import org.gradle.cache.internal.TestCrossBuildInMemoryCacheFactory
import spock.lang.Issue
import spock.lang.Shared
import spock.lang.Specification
import spock.lang.Unroll

import javax.annotation.Nullable
import javax.inject.Inject
import java.lang.annotation.Annotation

class DefaultPropertyMetadataStoreTest extends Specification {

    private static final List<Class<? extends Annotation>> PROCESSED_PROPERTY_TYPE_ANNOTATIONS = [
        InputFile, InputFiles, InputDirectory, OutputFile, OutputDirectory, OutputFiles, OutputDirectories
    ]

    private static final List<Class<? extends Annotation>> UNPROCESSED_PROPERTY_TYPE_ANNOTATIONS = [
        Console, Internal
    ]

    private static final Map<Class<? extends Annotation>, Class<? extends PropertyValueVisitor>> VISITORS_FOR_ANNOTATION = [
        (InputFile): InputFilePropertyAnnotationHandler,
        (InputFiles): InputFilesPropertyAnnotationHandler,
        (InputDirectory): InputDirectoryPropertyAnnotationHandler,
        (OutputFile): OutputFilePropertyAnnotationHandler,
        (OutputDirectory): OutputDirectoryPropertyAnnotationHandler,
        (OutputFiles): OutputFilesPropertyAnnotationHandler,
        (OutputDirectories): OutputDirectoriesPropertyAnnotationHandler,
        (Classpath): ClasspathPropertyAnnotationHandler,
        (CompileClasspath): CompileClasspathPropertyAnnotationHandler
    ]

    @Shared GroovyClassLoader groovyClassLoader

    def setupSpec() {
        groovyClassLoader = new GroovyClassLoader(getClass().classLoader)
    }

    static  class TaskWithCustomAnnotation extends DefaultTask {
        @SearchPath FileCollection searchPath
    }

    class SearchPathAnnotationHandler implements PropertyAnnotationHandler {
        private final visitorAction

        SearchPathAnnotationHandler(visitorAction) {
            this.visitorAction = visitorAction
        }

        @Override
        Class<? extends Annotation> getAnnotationType() {
            SearchPath
        }

        @Override
        boolean shouldVisit(PropertyVisitor visitor) {
            return true
        }

        @Override
        void visitPropertyValue(PropertyValue propertyInfo, PropertyVisitor visitor, PropertySpecFactory specFactory, BeanPropertyContext context) {
            visitorAction.call(propertyInfo, visitor)
        }
    }

    def "can use custom annotation processor"() {
        def annotatedProperties = []
        def configureAction = { propertyInfo, visitor ->
            annotatedProperties << propertyInfo.propertyName
        }
        def annotationHandler = new SearchPathAnnotationHandler(configureAction)
        def metadataStore = new DefaultPropertyMetadataStore([annotationHandler], new TestCrossBuildInMemoryCacheFactory())

        when:
        def typeMetadata = metadataStore.getTypeMetadata(TaskWithCustomAnnotation).propertiesMetadata

        then:
        typeMetadata.size() == 1
        def metadata = typeMetadata.first()
        metadata.fieldName == 'searchPath'
        metadata.propertyValueVisitor == annotationHandler
        metadata.validationMessages.empty
    }

    class TaskWithInputFile extends DefaultTask {
        @InputFile getFile() {}
    }

    class TaskWithInternal extends TaskWithInputFile {
        @Internal @Override getFile() {}
    }

    class TaskWithOutputFile extends TaskWithInternal {
        @OutputFile @Override getFile() {}
    }

    def "can make property internal and then make it into another type of property"() {
        def metadataStore = new DefaultPropertyMetadataStore([], new TestCrossBuildInMemoryCacheFactory())

        expect:
        isOfType(metadataStore.getTypeMetadata(TaskWithInputFile).propertiesMetadata.first(), InputFile)
        isIgnored(metadataStore.getTypeMetadata(TaskWithInternal).propertiesMetadata.first())
        isOfType(metadataStore.getTypeMetadata(TaskWithOutputFile).propertiesMetadata.first(), OutputFile)
    }

    @Unroll
    def "can override @#parentAnnotation.simpleName property type with @#childAnnotation.simpleName"() {
        def parentTask = groovyClassLoader.parseClass """
            class ParentTask extends org.gradle.api.DefaultTask {
                @$parentAnnotation.name Object getValue() { null }
            }
        """

        def childTask = groovyClassLoader.parseClass """
            class ChildTask extends ParentTask {
                @Override @$childAnnotation.name Object getValue() { null }
            }
        """

        def metadataStore = new DefaultPropertyMetadataStore([], new TestCrossBuildInMemoryCacheFactory())

        def parentMetadata = metadataStore.getTypeMetadata(parentTask).propertiesMetadata.first()
        def childMetadata = metadataStore.getTypeMetadata(childTask).propertiesMetadata.first()

        expect:
        isOfType(parentMetadata, parentAnnotation)
        isOfType(childMetadata, childAnnotation)
        parentMetadata.validationMessages.empty
        childMetadata.validationMessages.empty

        where:
        [parentAnnotation, childAnnotation] << [PROCESSED_PROPERTY_TYPE_ANNOTATIONS, PROCESSED_PROPERTY_TYPE_ANNOTATIONS].combinations()*.flatten()
    }

    @Unroll
    def "can override @#processedAnnotation.simpleName property type with @#unprocessedAnnotation.simpleName"() {
        def parentTask = groovyClassLoader.parseClass """
            class ParentTask extends org.gradle.api.DefaultTask {
                @$processedAnnotation.name Object getValue() { null }
            }
        """

        def childTask = groovyClassLoader.parseClass """
            class ChildTask extends ParentTask {
                @Override @$unprocessedAnnotation.name Object getValue() { null }
            }
        """

        def metadataStore = new DefaultPropertyMetadataStore([], new TestCrossBuildInMemoryCacheFactory())

        def parentMetadata = metadataStore.getTypeMetadata(parentTask).propertiesMetadata.first()
        def childMetadata = metadataStore.getTypeMetadata(childTask).propertiesMetadata.first()

        expect:
        isOfType(parentMetadata, processedAnnotation)
        isIgnored(childMetadata)
        parentMetadata.validationMessages.empty
        childMetadata.validationMessages.empty

        where:
        [processedAnnotation, unprocessedAnnotation] << [PROCESSED_PROPERTY_TYPE_ANNOTATIONS, UNPROCESSED_PROPERTY_TYPE_ANNOTATIONS].combinations()*.flatten()
    }

    @Unroll
    def "can override @#unprocessedAnnotation.simpleName property type with @#processedAnnotation.simpleName"() {
        def parentTask = groovyClassLoader.parseClass """
            class ParentTask extends org.gradle.api.DefaultTask {
                @$unprocessedAnnotation.name Object getValue() { null }
            }
        """

        def childTask = groovyClassLoader.parseClass """
            class ChildTask extends ParentTask {
                @Override @$processedAnnotation.name Object getValue() { null }
            }
        """

        def metadataStore = new DefaultPropertyMetadataStore([], new TestCrossBuildInMemoryCacheFactory())

        def parentMetadata = metadataStore.getTypeMetadata(parentTask).propertiesMetadata.first()
        def childMetadata = metadataStore.getTypeMetadata(childTask).propertiesMetadata.first()

        expect:
        isIgnored(parentMetadata)
        isOfType(childMetadata, processedAnnotation)
        parentMetadata.validationMessages.empty
        childMetadata.validationMessages.empty

        where:
        [processedAnnotation, unprocessedAnnotation] << [PROCESSED_PROPERTY_TYPE_ANNOTATIONS, UNPROCESSED_PROPERTY_TYPE_ANNOTATIONS].combinations()*.flatten()
    }

    class ClasspathPropertyTask extends DefaultTask {
        @Classpath @InputFiles FileCollection inputFiles1
        @InputFiles @Classpath FileCollection inputFiles2
    }

    // Third-party plugins that need to support Gradle versions both pre- and post-3.2
    // need to declare their @Classpath properties as @InputFiles as well
    @Issue("https://github.com/gradle/gradle/issues/913")
    def "@Classpath takes precedence over @InputFiles when both are declared on property"() {
        def metadataStore = new DefaultPropertyMetadataStore([new ClasspathPropertyAnnotationHandler()], new TestCrossBuildInMemoryCacheFactory())

        when:
        def typeMetadata = metadataStore.getTypeMetadata(ClasspathPropertyTask).propertiesMetadata

        then:
        typeMetadata*.fieldName as List == ["inputFiles1", "inputFiles2"]
        typeMetadata.collect { annotationForMetadata(it) } as List == [Classpath, Classpath]
        typeMetadata*.validationMessages.flatten().empty
    }

    class BaseClasspathPropertyTask extends DefaultTask {
        @Classpath FileCollection overriddenClasspath
        @InputFiles FileCollection overriddenInputFiles
    }

    class OverridingClasspathPropertyTask extends BaseClasspathPropertyTask {
        @InputFiles
        @Override
        FileCollection getOverriddenClasspath() {
            return super.getOverriddenClasspath()
        }

        @Classpath
        @Override
        FileCollection getOverriddenInputFiles() {
            return super.getOverriddenInputFiles()
        }
    }

    @Issue("https://github.com/gradle/gradle/issues/913")
    def "@Classpath does not take precedence over @InputFiles when overriding properties in child type"() {
        def metadataStore = new DefaultPropertyMetadataStore([new ClasspathPropertyAnnotationHandler()], new TestCrossBuildInMemoryCacheFactory())

        when:
        def typeMetadata = metadataStore.getTypeMetadata(OverridingClasspathPropertyTask).propertiesMetadata

        then:
        typeMetadata*.fieldName as List == ["overriddenClasspath", "overriddenInputFiles"]
        typeMetadata.collect { annotationForMetadata(it) } as List == [InputFiles, Classpath]
        typeMetadata*.validationMessages.flatten().empty
    }

    class TaskWithBothFieldAndGetterAnnotation extends DefaultTask {
        @InputFiles FileCollection inputFiles

        @InputFiles
        FileCollection getInputFiles() {
            return inputFiles
        }
    }

    def "warns about both method and field having the same annotation"() {
        def metadataStore = new DefaultPropertyMetadataStore([new ClasspathPropertyAnnotationHandler()], new TestCrossBuildInMemoryCacheFactory())

        when:
        def metadata = metadataStore.getTypeMetadata(TaskWithBothFieldAndGetterAnnotation).propertiesMetadata.first()

        then:
        metadata.validationMessages == ["has both a getter and field declared with annotation @InputFiles"]
    }

    class TaskWithBothFieldAndGetterAnnotationButIrrelevant extends DefaultTask {
        @Nullable FileCollection inputFiles

        @Nullable @InputFiles
        FileCollection getInputFiles() {
            return inputFiles
        }
    }

    def "doesn't warn about both method and field having the same irrelevant annotation"() {
        def metadataStore = new DefaultPropertyMetadataStore([new ClasspathPropertyAnnotationHandler()], new TestCrossBuildInMemoryCacheFactory())

        when:
        def metadata = metadataStore.getTypeMetadata(TaskWithBothFieldAndGetterAnnotationButIrrelevant).propertiesMetadata.first()

        then:
        metadata.validationMessages.empty
    }

    class TaskWithAnnotationsOnPrivateProperties extends DefaultTask {
        @Input
        private String getInput() {
            'Input'
        }

        @OutputFile
        private File getOutputFile() {
            null
        }

        private String getNotAnInput() {
            'Not an input'
        }
    }

    def "warns about annotations on private properties"() {
        def metadataStore = new DefaultPropertyMetadataStore([new ClasspathPropertyAnnotationHandler()], new TestCrossBuildInMemoryCacheFactory())

        when:
        def metadata = metadataStore.getTypeMetadata(TaskWithAnnotationsOnPrivateProperties).propertiesMetadata

        then:
        metadata*.validationMessages.flatten() as List == [
            "is private and annotated with an input or output annotation",
            "is private and annotated with an input or output annotation",
        ]
    }

    class TaskWithConflictingPropertyTypes extends DefaultTask {
        @InputFile
        @InputDirectory
        File inputThing

        @InputFile
        @OutputFile
        File confusedFile
    }

    def "warns about conflicting property types being specified"() {
        def metadataStore = new DefaultPropertyMetadataStore([new ClasspathPropertyAnnotationHandler()], new TestCrossBuildInMemoryCacheFactory())

        when:
        def metadata = metadataStore.getTypeMetadata(TaskWithConflictingPropertyTypes).propertiesMetadata

        then:
        metadata*.validationMessages.flatten() as List == [
            "has conflicting property types declared: @InputFile, @OutputFile",
            "has conflicting property types declared: @InputFile, @InputDirectory"
        ]
    }

    class TaskWithNonConflictingPropertyTypes extends DefaultTask {
        @InputFiles
        @Classpath
        FileCollection classpath
    }

    def "doesn't warn about non-conflicting property types being specified"() {
        def metadataStore = new DefaultPropertyMetadataStore([new ClasspathPropertyAnnotationHandler()], new TestCrossBuildInMemoryCacheFactory())

        when:
        def metadata = metadataStore.getTypeMetadata(TaskWithNonConflictingPropertyTypes).propertiesMetadata

        then:
        metadata*.validationMessages.flatten().empty
    }

    @SuppressWarnings("GrDeprecatedAPIUsage")
    static class SimpleTask extends DefaultTask {
        @Input String inputString
        @InputFile File inputFile
        @InputDirectory File inputDirectory
        @InputFiles File inputFiles
        @OutputFile File outputFile
        @OutputFiles Set<File> outputFiles
        @OutputDirectory File outputDirectory
        @OutputDirectories Set<File> outputDirectories
        @Inject Object injectedService
        @Internal Object internal
        @Console boolean console
    }

    def "can get annotated properties of simple task"() {
        def metadataStore = new DefaultPropertyMetadataStore([], new TestCrossBuildInMemoryCacheFactory())

        when:
        def typeMetadata = metadataStore.getTypeMetadata(SimpleTask).propertiesMetadata

        then:
        nonIgnoredProperties(typeMetadata) == ["inputDirectory", "inputFile", "inputFiles", "inputString", "outputDirectories", "outputDirectory", "outputFile", "outputFiles"]
    }

    private static class BaseTask extends DefaultTask {
        @Input String baseValue
        @Input String superclassValue
        @Input String superclassValueWithDuplicateAnnotation
        String nonAnnotatedBaseValue
    }

    private static class OverridingTask extends BaseTask {
        @Override
        String getSuperclassValue() {
            return super.getSuperclassValue()
        }

        @Input @Override
        String getSuperclassValueWithDuplicateAnnotation() {
            return super.getSuperclassValueWithDuplicateAnnotation()
        }

        @Input @Override
        String getNonAnnotatedBaseValue() {
            return super.getNonAnnotatedBaseValue()
        }
    }

    def "overridden properties inherit super-class annotations"() {
        def metadataStore = new DefaultPropertyMetadataStore([], new TestCrossBuildInMemoryCacheFactory())

        when:
        def typeMetadata = metadataStore.getTypeMetadata(OverridingTask).propertiesMetadata

        then:
        nonIgnoredProperties(typeMetadata) == ["baseValue", "nonAnnotatedBaseValue", "superclassValue", "superclassValueWithDuplicateAnnotation"]
    }

    private interface TaskSpec {
        @Input
        String getInterfaceValue()
    }

    private static class InterfaceImplementingTask extends DefaultTask implements TaskSpec {
        @Override
        String getInterfaceValue() {
            "value"
        }
    }

    def "implemented properties inherit interface annotations"() {
        def metadataStore = new DefaultPropertyMetadataStore([], new TestCrossBuildInMemoryCacheFactory())

        when:
        def typeMetadata = metadataStore.getTypeMetadata(InterfaceImplementingTask).propertiesMetadata

        then:
        nonIgnoredProperties(typeMetadata) == ["interfaceValue"]
    }

    @SuppressWarnings("GroovyUnusedDeclaration")
    private static class IsGetterTask extends DefaultTask {
        @Input
        private boolean feature1
        private boolean feature2

        boolean isFeature1() {
            return feature1
        }
        void setFeature1(boolean enabled) {
            this.feature1 = enabled
        }
        boolean isFeature2() {
            return feature2
        }
        void setFeature2(boolean enabled) {
            this.feature2 = enabled
        }
    }

    @Issue("https://issues.gradle.org/browse/GRADLE-2115")
<<<<<<< HEAD
    def "annotation on private field is recognized for is-getter"() {
        def metadataStore = new DefaultPropertyMetadataStore([])
=======
    def "annotation on private filed is recognized for is-getter"() {
        def metadataStore = new DefaultPropertyMetadataStore([], new TestCrossBuildInMemoryCacheFactory())
>>>>>>> f203fc75

        when:
        def typeMetadata = metadataStore.getTypeMetadata(IsGetterTask).propertiesMetadata

        then:
        nonIgnoredProperties(typeMetadata) == ["feature1"]
    }

    private static boolean isOfType(PropertyMetadata metadata, Class<? extends Annotation> type) {
        metadata.propertyValueVisitor.class == VISITORS_FOR_ANNOTATION.get(type)
    }

    private static Class<? extends Annotation> annotationForMetadata(PropertyMetadata metadata) {
        VISITORS_FOR_ANNOTATION.find { annotation, visitorClass -> visitorClass == metadata.propertyValueVisitor.class }?.key
    }

    private static boolean isIgnored(PropertyMetadata propertyMetadata) {
        propertyMetadata.propertyValueVisitor == null || propertyMetadata.propertyValueVisitor.class == NoOpPropertyAnnotationHandler
    }

    private static List<String> nonIgnoredProperties(Set<PropertyMetadata> typeMetadata) {
        typeMetadata.findAll { !isIgnored(it) }*.fieldName.sort()
    }
}<|MERGE_RESOLUTION|>--- conflicted
+++ resolved
@@ -495,13 +495,8 @@
     }
 
     @Issue("https://issues.gradle.org/browse/GRADLE-2115")
-<<<<<<< HEAD
     def "annotation on private field is recognized for is-getter"() {
-        def metadataStore = new DefaultPropertyMetadataStore([])
-=======
-    def "annotation on private filed is recognized for is-getter"() {
-        def metadataStore = new DefaultPropertyMetadataStore([], new TestCrossBuildInMemoryCacheFactory())
->>>>>>> f203fc75
+        def metadataStore = new DefaultPropertyMetadataStore([], new TestCrossBuildInMemoryCacheFactory())
 
         when:
         def typeMetadata = metadataStore.getTypeMetadata(IsGetterTask).propertiesMetadata
